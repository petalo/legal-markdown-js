--- conflicted
+++ resolved
@@ -67,35 +67,19 @@
 # Function to check system requirements
 check_system_requirements() {
     print_status "Checking system requirements..."
-<<<<<<< HEAD
-
+    
     # Check macOS version
     OS_VERSION=$(sw_vers -productVersion)
     print_status "macOS version: $OS_VERSION"
-
+    
     # Check architecture
     ARCH=$(uname -m)
     print_status "Architecture: $ARCH"
-
+    
     # Check available disk space
     DISK_SPACE=$(df -h / | awk 'NR==2 {print $4}')
     print_status "Available disk space: $DISK_SPACE"
-
-=======
-    
-    # Check macOS version
-    OS_VERSION=$(sw_vers -productVersion)
-    print_status "macOS version: $OS_VERSION"
-    
-    # Check architecture
-    ARCH=$(uname -m)
-    print_status "Architecture: $ARCH"
-    
-    # Check available disk space
-    DISK_SPACE=$(df -h / | awk 'NR==2 {print $4}')
-    print_status "Available disk space: $DISK_SPACE"
-    
->>>>>>> 7918452f
+    
     # Check internet connectivity
     if ping -c 1 google.com &> /dev/null; then
         print_success "Internet connection available"
@@ -118,56 +102,6 @@
     print_success "All core dependencies detected - quick mode enabled"
     QUICK_MODE=true
 fi
-<<<<<<< HEAD
-
-# 1. Check if Homebrew is installed
-check_homebrew() {
-    local brew_paths=(
-        "/opt/homebrew/bin/brew"  # Apple Silicon
-        "/usr/local/bin/brew"      # Intel Mac
-        "/home/linuxbrew/.linuxbrew/bin/brew"  # Linux
-        "$HOME/.brew/bin/brew"     # User installation
-    )
-
-    # First check if brew is already in PATH
-    if command -v brew &> /dev/null; then
-        print_success "Homebrew is already in PATH"
-        if [[ "$VERBOSE" == "true" ]]; then
-            print_status "Homebrew version: $(brew --version | head -n1)"
-            print_status "Homebrew location: $(which brew)"
-        fi
-        return 0
-    fi
-
-    # Check all possible installation paths
-    for brew_path in "${brew_paths[@]}"; do
-        if [[ -x "$brew_path" ]]; then
-            print_success "Homebrew found at: $brew_path"
-
-            # Get the brew prefix and add to PATH
-            local brew_prefix=$(dirname $(dirname $brew_path))
-            eval "$($brew_path shellenv)"
-
-            # Add to shell profile if not already there
-            local shell_profile="$HOME/.zprofile"
-            if [[ "$SHELL" == *"bash"* ]]; then
-                shell_profile="$HOME/.bash_profile"
-            fi
-
-            if ! grep -q "$brew_prefix/bin/brew shellenv" "$shell_profile" 2>/dev/null; then
-                echo "eval \"\$($brew_path shellenv)\"" >> "$shell_profile"
-                print_status "Added Homebrew to $shell_profile"
-            fi
-
-            return 0
-        fi
-    done
-
-    # Homebrew not found, need to install
-    print_warning "Homebrew not found in any standard location"
-    print_status "Installing Homebrew..."
-=======
->>>>>>> 7918452f
 
 # 1. Check if Homebrew is installed
 check_homebrew() {
@@ -218,11 +152,7 @@
     
     # Install Homebrew
     /bin/bash -c "$(curl -fsSL https://raw.githubusercontent.com/Homebrew/install/HEAD/install.sh)"
-<<<<<<< HEAD
-
-=======
-    
->>>>>>> 7918452f
+    
     # Setup PATH for current session based on architecture
     if [[ $(uname -m) == 'arm64' ]]; then
         eval "$(/opt/homebrew/bin/brew shellenv)"
@@ -234,52 +164,6 @@
     
     print_success "Homebrew installed successfully"
 }
-<<<<<<< HEAD
-
-check_homebrew
-
-# 2. Check if Node.js and npm are installed
-check_nodejs() {
-    local min_node_version="18.0.0"
-
-    if ! command -v node &> /dev/null || ! command -v npm &> /dev/null; then
-        print_warning "Node.js/npm not found. Installing Node.js..."
-
-        # Install Node.js using Homebrew
-        brew install node
-
-        print_success "Node.js and npm installed successfully"
-    else
-        print_success "Node.js and npm are already installed"
-
-        # Check Node.js version
-        local node_version=$(node --version | sed 's/v//')
-        print_status "Node.js version: v$node_version"
-        print_status "npm version: $(npm --version)"
-
-        # Compare versions
-        if [[ "$(printf '%s\n' "$min_node_version" "$node_version" | sort -V | head -n1)" != "$min_node_version" ]]; then
-            print_warning "Node.js version is below minimum required ($min_node_version)"
-            print_status "Updating Node.js..."
-            brew upgrade node
-            print_success "Node.js updated"
-        fi
-    fi
-
-    # Verify npm global directory is writable
-    NPM_PREFIX=$(npm config get prefix)
-    if [[ ! -w "$NPM_PREFIX" ]]; then
-        print_warning "npm global directory is not writable: $NPM_PREFIX"
-        print_status "Fixing npm permissions..."
-        mkdir -p "$HOME/.npm-global"
-        npm config set prefix "$HOME/.npm-global"
-        export PATH="$HOME/.npm-global/bin:$PATH"
-        echo 'export PATH="$HOME/.npm-global/bin:$PATH"' >> ~/.zprofile
-        print_success "npm permissions fixed"
-    fi
-}
-
-=======
 
 check_homebrew
 
@@ -324,14 +208,12 @@
     fi
 }
 
->>>>>>> 7918452f
 check_nodejs
 
 # 3. Check if legal-markdown-js is installed globally
 if ! command -v legal-md-ui &> /dev/null; then
     print_warning "legal-markdown-js is not installed globally. Installing..."
 
-<<<<<<< HEAD
     # Install legal-markdown-js globally with Chrome download in global cache
     print_status "This may take a few minutes..."
 
@@ -343,11 +225,6 @@
     PUPPETEER_SKIP_CHROMIUM_DOWNLOAD=false \
     PUPPETEER_CACHE_DIR="$GLOBAL_PUPPETEER_CACHE" \
     npm install -g legal-markdown-js
-=======
-    # Install legal-markdown-js globally with Chrome download
-    print_status "This may take a few minutes..."
-    PUPPETEER_SKIP_CHROMIUM_DOWNLOAD=false npm install -g legal-markdown-js
->>>>>>> 7918452f
 
     print_success "legal-markdown-js installed successfully"
 else
@@ -357,11 +234,7 @@
     print_status "Checking for updates..."
     CURRENT_VERSION=$(npm list -g legal-markdown-js --depth=0 2>/dev/null | grep legal-markdown-js | sed 's/.*@//' | sed 's/ .*//')
     LATEST_VERSION=$(npm view legal-markdown-js version 2>/dev/null)
-<<<<<<< HEAD
-
-=======
-    
->>>>>>> 7918452f
+    
     if [[ "$CURRENT_VERSION" != "$LATEST_VERSION" ]]; then
         print_warning "Update available: $CURRENT_VERSION → $LATEST_VERSION"
         print_status "Updating legal-markdown-js..."
@@ -402,17 +275,10 @@
 # 6. Check Chrome/Chromium for PDF generation
 check_chrome() {
     print_status "Checking Chrome/Chromium for PDF generation..."
-<<<<<<< HEAD
-
+    
     local chrome_found=false
     local chrome_locations=()
-
-=======
-    
-    local chrome_found=false
-    local chrome_locations=()
-    
->>>>>>> 7918452f
+    
     # Check for system Chrome installations
     local chrome_paths=(
         "/Applications/Google Chrome.app/Contents/MacOS/Google Chrome"
@@ -420,11 +286,7 @@
         "$HOME/Applications/Google Chrome.app/Contents/MacOS/Google Chrome"
         "$HOME/Applications/Chromium.app/Contents/MacOS/Chromium"
     )
-<<<<<<< HEAD
-
-=======
-    
->>>>>>> 7918452f
+    
     for chrome_path in "${chrome_paths[@]}"; do
         if [[ -f "$chrome_path" ]]; then
             chrome_locations+=("$chrome_path")
@@ -434,25 +296,15 @@
             fi
         fi
     done
-<<<<<<< HEAD
-
+    
     # Check Puppeteer cache locations
     local cache_paths=(
         "$HOME/.cache/puppeteer-global"  # Global cache for all installations
-=======
-    
-    # Check Puppeteer cache locations
-    local cache_paths=(
->>>>>>> 7918452f
         "$HOME/.cache/puppeteer"
         "$HOME/.puppeteer-cache"
         "$(npm config get prefix 2>/dev/null)/lib/node_modules/puppeteer/.local-chromium"
     )
-<<<<<<< HEAD
-
-=======
-    
->>>>>>> 7918452f
+    
     for cache_path in "${cache_paths[@]}"; do
         if [[ -d "$cache_path" ]] && [[ -n "$(ls -A "$cache_path" 2>/dev/null)" ]]; then
             chrome_found=true
@@ -461,11 +313,7 @@
             fi
         fi
     done
-<<<<<<< HEAD
-
-=======
-    
->>>>>>> 7918452f
+    
     if [[ "$chrome_found" == "true" ]]; then
         print_success "Chrome/Chromium is available for PDF generation"
         if [[ "$VERBOSE" == "true" ]] && [[ ${#chrome_locations[@]} -gt 0 ]]; then
@@ -473,7 +321,6 @@
         fi
     else
         print_warning "Chrome/Chromium not found for PDF generation"
-<<<<<<< HEAD
         print_status "Installing Chrome for Puppeteer in global cache (this may take a few minutes)..."
 
         # Set global cache directory
@@ -502,31 +349,6 @@
             print_success "Chrome installed via global puppeteer in global cache"
         fi
 
-=======
-        print_status "Installing Chrome for Puppeteer (this may take a few minutes)..."
-        
-        # Set environment to ensure download
-        export PUPPETEER_SKIP_CHROMIUM_DOWNLOAD=false
-        export PUPPETEER_SKIP_DOWNLOAD=false
-        
-        # Try multiple installation methods
-        local install_success=false
-        
-        # Method 1: npx puppeteer browsers install
-        if npx puppeteer browsers install chrome 2>/dev/null; then
-            install_success=true
-            print_success "Chrome installed via npx puppeteer"
-        # Method 2: Direct npm execution
-        elif npm exec puppeteer browsers install chrome 2>/dev/null; then
-            install_success=true
-            print_success "Chrome installed via npm exec"
-        # Method 3: Global puppeteer installation
-        elif npm list -g puppeteer &>/dev/null && npx -p puppeteer browsers install chrome 2>/dev/null; then
-            install_success=true
-            print_success "Chrome installed via global puppeteer"
-        fi
-        
->>>>>>> 7918452f
         if [[ "$install_success" == "false" ]]; then
             print_warning "Automatic Chrome installation failed"
             print_status "\n🔧 Manual steps to enable PDF generation:"
