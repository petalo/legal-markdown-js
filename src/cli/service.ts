/**
 * @fileoverview CLI Service for Legal Markdown Processing
 *
 * This module provides a service class that handles the business logic for
 * the CLI tool, including file processing, output generation, error handling,
 * and user feedback. It coordinates between the core processing functions
 * and the command-line interface.
 *
 * Features:
 * - File and content processing orchestration
 * - Multi-format output generation (HTML, PDF, Markdown)
 * - Error handling and user feedback
 * - Verbose logging and debugging support
 * - Path resolution and file system operations
 * - Flexible output options (file, stdout)
 *
 * @example
 * ```typescript
 * import { CliService } from './cli/service';
 *
 * const service = new CliService({
 *   verbose: true,
 *   pdf: true,
 *   highlight: true
 * });
 *
 * await service.processFile('input.md', 'output.md');
 * ```
 */

import { processLegalMarkdown, generateHtml, generatePdf, generatePdfVersions } from '../index';
import { LegalMarkdownOptions } from '@types';
import { readFileSync, writeFileSync, resolveFilePath } from '@lib';
import { LegalMarkdownError, FileNotFoundError } from '@errors';
import {
  extractForceCommands,
  parseForceCommands,
  applyForceCommands,
} from '../core/parsers/force-commands-parser';
import { parseYamlFrontMatter } from '../core/parsers/yaml-parser';
import chalk from 'chalk';
import * as path from 'path';

/**
 * Extended options interface for CLI operations
 *
 * @interface CliOptions
 * @extends LegalMarkdownOptions
 */
export interface CliOptions extends LegalMarkdownOptions {
  /** Input file path */
  input?: string;
  /** Output file path */
  output?: string;
  /** Enable verbose logging */
  verbose?: boolean;
  /** Generate PDF output */
  pdf?: boolean;
  /** Generate HTML output */
  html?: boolean;
  /** Enable field highlighting */
  highlight?: boolean;
  /** Path to custom CSS file */
  css?: string;
  /** Document title */
  title?: string;
}

/**
 * Service class for CLI operations and document processing
 *
 * Handles file processing, output generation, and error management
 * for the Legal Markdown CLI tool.
 *
 * @class CliService
 * @example
 * ```typescript
 * const service = new CliService({
 *   verbose: true,
 *   pdf: true,
 *   highlight: true
 * });
 * ```
 */
export class CliService {
  private options: CliOptions;

  /**
   * Creates a new CLI service instance
   *
   * @param {CliOptions} [options={}] - Configuration options
   */
  constructor(options: CliOptions = {}) {
    this.options = options;
  }

  /**
   * Processes a file from input path to output path
   *
   * @async
   * @param {string} inputPath - Path to the input file
   * @param {string} [outputPath] - Path for output file (optional for stdout)
   * @returns {Promise<void>}
   * @throws {FileNotFoundError} When input file doesn't exist
   * @throws {LegalMarkdownError} When processing fails
   */
  public async processFile(inputPath: string, outputPath?: string): Promise<void> {
    try {
      this.log(`Processing file: ${inputPath}`, 'info');

      const resolvedInputPath = resolveFilePath(this.options.basePath, inputPath);

      // Check if file exists before trying to read it
      if (!require('fs').existsSync(resolvedInputPath)) {
        throw new FileNotFoundError(resolvedInputPath);
      }

      const content = readFileSync(resolvedInputPath);

      // Use the directory of the input file as the basePath for imports
      const inputDir = path.dirname(resolvedInputPath);

      // Process force commands and update options FIRST
      const effectiveOptions = this.processForceCommands(content, {
        ...this.options,
        basePath: inputDir,
        enableFieldTracking: this.options.highlight,
      });

      // Determine output format using effective options (after force commands)
      if (effectiveOptions.pdf || effectiveOptions.html) {
        await this.generateFormattedOutputWithOptions(
          content,
          inputPath,
          outputPath,
          effectiveOptions
        );
      } else {
        // Normal markdown processing
        const result = processLegalMarkdown(content, effectiveOptions);

        if (outputPath) {
          const resolvedOutputPath = resolveFilePath(this.options.basePath, outputPath);
          writeFileSync(resolvedOutputPath, result.content);
          this.log(`Output written to: ${resolvedOutputPath}`, 'success');
          console.log('Successfully processed');
        } else {
          console.log(result.content);
        }

        if (result.exportedFiles && result.exportedFiles.length > 0) {
          this.log(`Exported files: ${result.exportedFiles.join(', ')}`, 'info');
        }

        if (result.metadata && this.options.verbose) {
          this.log('Metadata:', 'info');
          console.log(JSON.stringify(result.metadata, null, 2));
        }
      }
    } catch (error) {
      this.handleError(error);
      throw error; // Re-throw to allow CLI to handle exit codes
    }
  }

  /**
   * Processes content directly without file I/O
   *
   * @async
   * @param {string} content - The content to process
   * @returns {Promise<string>} The processed content
   * @throws {LegalMarkdownError} When processing fails
   */
  public async processContent(content: string): Promise<string> {
    try {
      // Process force commands and update options
      const effectiveOptions = this.processForceCommands(content, {
        ...this.options,
        enableFieldTracking: this.options.highlight,
      });

      const result = processLegalMarkdown(content, effectiveOptions);
      return result.content;
    } catch (error) {
      this.handleError(error);
      throw error;
    }
  }

  /**
   * Logs messages with appropriate styling and prefixes
   *
   * @private
   * @param {string} message - The message to log
   * @param {'info' | 'success' | 'warn' | 'error'} [level='info'] - The log level
   * @returns {void}
   */
  private log(message: string, level: 'info' | 'success' | 'warn' | 'error' = 'info'): void {
    if (!this.options.verbose && level === 'info') return;

    const colors = {
      info: chalk.blue,
      success: chalk.green,
      warn: chalk.yellow,
      error: chalk.red,
    };

    const prefix = {
      info: '📝',
      success: '✅',
      warn: '⚠️',
      error: '❌',
    };

    console.log(`${prefix[level]} ${colors[level](message)}`);
  }

  /**
   * Generates formatted output (HTML/PDF) from processed content
   *
   * @private
   * @async
   * @param {string} content - The content to format
   * @param {string} inputPath - Original input path for naming
   * @param {string} [outputPath] - Output path override
   * @returns {Promise<void>}
   */
  private async generateFormattedOutputWithOptions(
    content: string,
    inputPath: string,
    outputPath: string | undefined,
    options: Partial<CliOptions>
  ): Promise<void> {
    const baseOutputPath = outputPath || inputPath;
    const baseName = path.basename(baseOutputPath, path.extname(baseOutputPath));
    const dirName = path.dirname(baseOutputPath);

    // Get the directory of the input file for imports
    const resolvedInputPath = resolveFilePath(this.options.basePath, inputPath);
    const inputDir = path.dirname(resolvedInputPath);

    // Use the passed options (already processed for force commands)
    const generateOptions = {
      ...options,
      basePath: inputDir,
<<<<<<< HEAD
      includeHighlighting: options.highlight,
      cssPath: (options as any).cssPath || options.css,
      title: options.title || baseName,
      highlightCssPath: path.join(__dirname, 'styles/highlight.css'),
=======
      includeHighlighting: this.options.highlight,
      cssPath: this.options.css,
      title: this.options.title || baseName,
      highlightCssPath: path.join(__dirname, '../styles/highlight.css'),
>>>>>>> f54d0606
    };

    // Generate HTML if requested
    if (generateOptions.html) {
      if (generateOptions.highlight) {
        // Generate both normal and highlighted versions
        const normalHtmlPath = path.join(dirName, `${baseName}.html`);
        const highlightedHtmlPath = path.join(dirName, `${baseName}.HIGHLIGHT.html`);

        const normalHtmlContent = await generateHtml(content, {
          ...generateOptions,
          includeHighlighting: false,
        });
        const highlightedHtmlContent = await generateHtml(content, {
          ...generateOptions,
          includeHighlighting: true,
        });

        writeFileSync(normalHtmlPath, normalHtmlContent);
        writeFileSync(highlightedHtmlPath, highlightedHtmlContent);

        this.log(`HTML output written to: ${normalHtmlPath}`, 'success');
        this.log(`Highlighted HTML output written to: ${highlightedHtmlPath}`, 'success');
      } else {
        // Generate single HTML
        const htmlPath = path.join(dirName, `${baseName}.html`);
        const htmlContent = await generateHtml(content, generateOptions);
        writeFileSync(htmlPath, htmlContent);
        this.log(`HTML output written to: ${htmlPath}`, 'success');
      }
    }

    // Generate PDF if requested
    if (generateOptions.pdf) {
      if (generateOptions.highlight) {
        // Generate both normal and highlighted versions
        const normalPdfPath = path.join(dirName, `${baseName}.pdf`);
        const highlightedPdfPath = path.join(dirName, `${baseName}.HIGHLIGHT.pdf`);

        await generatePdfVersions(content, normalPdfPath, generateOptions);

        this.log(`PDF output written to: ${normalPdfPath}`, 'success');
        this.log(`Highlighted PDF output written to: ${highlightedPdfPath}`, 'success');
      } else {
        // Generate single PDF
        const pdfPath = path.join(dirName, `${baseName}.pdf`);
        await generatePdf(content, pdfPath, generateOptions);
        this.log(`PDF output written to: ${pdfPath}`, 'success');
      }
    }
  }

  /**
   * Handles and formats errors for user display
   *
   * @private
   * @param {unknown} error - The error to handle
   * @returns {void}
   */
  private handleError(error: unknown): void {
    if (error instanceof LegalMarkdownError) {
      this.log(`${error.name}: ${error.message}`, 'error');
      if (error.context && this.options.verbose) {
        console.log('Context:', error.context);
      }
    } else if (error instanceof Error) {
      this.log(`Error: ${error.message}`, 'error');
    } else {
      this.log(`Unexpected error: ${String(error)}`, 'error');
    }

    if (this.options.debug) {
      console.error(error);
    }
  }

  /**
   * Process force commands from content and apply them to options
   *
   * @private
   * @param {string} content - The content to analyze for force commands
   * @param {Partial<CliOptions>} baseOptions - Base options to extend
   * @returns {Partial<CliOptions>} Updated options with force commands applied
   */
  private processForceCommands(
    content: string,
    baseOptions: Partial<CliOptions>
  ): Partial<CliOptions> {
    try {
      // Parse YAML front matter to extract metadata
      const { metadata } = parseYamlFrontMatter(content, false);

      if (!metadata) {
        return baseOptions;
      }

      // Extract force commands from metadata
      const forceCommandsString = extractForceCommands(metadata);

      if (!forceCommandsString) {
        return baseOptions;
      }

      this.log(`Found force commands: ${forceCommandsString}`, 'info');

      // Parse the force commands
      const forceCommands = parseForceCommands(forceCommandsString, metadata, baseOptions);

      if (!forceCommands) {
        this.log('Failed to parse force commands', 'warn');
        return baseOptions;
      }

      // Apply force commands to base options
      const updatedOptions = applyForceCommands(baseOptions, forceCommands);

      this.log(`Applied force commands: ${Object.keys(forceCommands).join(', ')}`, 'success');

      return updatedOptions;
    } catch (error) {
      const errorMessage = error instanceof Error ? error.message : String(error);
      this.log(`Error processing force commands: ${errorMessage}`, 'warn');
      return baseOptions;
    }
  }
}<|MERGE_RESOLUTION|>--- conflicted
+++ resolved
@@ -243,17 +243,9 @@
     const generateOptions = {
       ...options,
       basePath: inputDir,
-<<<<<<< HEAD
       includeHighlighting: options.highlight,
       cssPath: (options as any).cssPath || options.css,
       title: options.title || baseName,
-      highlightCssPath: path.join(__dirname, 'styles/highlight.css'),
-=======
-      includeHighlighting: this.options.highlight,
-      cssPath: this.options.css,
-      title: this.options.title || baseName,
-      highlightCssPath: path.join(__dirname, '../styles/highlight.css'),
->>>>>>> f54d0606
     };
 
     // Generate HTML if requested
